--- conflicted
+++ resolved
@@ -1,11 +1,6 @@
 package org.csanchez.jenkins.plugins.kubernetes;
 
 import static java.nio.charset.StandardCharsets.*;
-<<<<<<< HEAD
-import static java.util.stream.Collectors.*;
-import static org.csanchez.jenkins.plugins.kubernetes.PodTemplateUtils.*;
-=======
->>>>>>> 5d4bb7c6
 
 import java.io.IOException;
 import java.net.ConnectException;
@@ -21,17 +16,8 @@
 import java.util.List;
 import java.util.Map;
 import java.util.Set;
-<<<<<<< HEAD
-import java.util.concurrent.Callable;
-import java.util.concurrent.TimeUnit;
 import java.util.logging.Level;
 import java.util.logging.Logger;
-import java.util.regex.Matcher;
-import java.util.regex.Pattern;
-=======
-import java.util.logging.Level;
-import java.util.logging.Logger;
->>>>>>> 5d4bb7c6
 
 import javax.annotation.CheckForNull;
 import javax.annotation.Nonnull;
@@ -72,12 +58,6 @@
 import io.fabric8.kubernetes.api.model.PodList;
 import io.fabric8.kubernetes.client.KubernetesClient;
 import io.fabric8.kubernetes.client.KubernetesClientException;
-<<<<<<< HEAD
-import io.fabric8.kubernetes.client.KubernetesClientTimeoutException;
-import io.fabric8.kubernetes.client.dsl.LogWatch;
-import io.fabric8.kubernetes.client.dsl.PrettyLoggable;
-=======
->>>>>>> 5d4bb7c6
 import jenkins.model.Jenkins;
 
 /**
@@ -336,170 +316,7 @@
         return "jenkins/" + label.getName();
     }
 
-<<<<<<< HEAD
-
-    private Container createContainer(KubernetesSlave slave, ContainerTemplate containerTemplate, Collection<PodEnvVar> globalEnvVars, Collection<VolumeMount> volumeMounts) {
-        // Last-write wins map of environment variable names to values
-        HashMap<String, String> env = new HashMap<>();
-
-        // Add some default env vars for Jenkins
-        env.put("JENKINS_SECRET", slave.getComputer().getJnlpMac());
-        env.put("JENKINS_NAME", slave.getComputer().getName());
-
-        JenkinsLocationConfiguration locationConfiguration = JenkinsLocationConfiguration.get();
-        String locationConfigurationUrl = locationConfiguration != null ? locationConfiguration.getUrl() : null;
-        String url = StringUtils.isBlank(jenkinsUrl) ? locationConfigurationUrl : jenkinsUrl;
-
-        if (url == null) {
-            throw new IllegalStateException("Jenkins URL is null while computing JNLP url");
-        }
-
-        env.put("JENKINS_LOCATION_URL", locationConfigurationUrl);
-        env.put("JENKINS_URL", url);
-        if (!StringUtils.isBlank(jenkinsTunnel)) {
-            env.put("JENKINS_TUNNEL", jenkinsTunnel);
-        }
-
-        url = url.endsWith("/") ? url : url + "/";
-        env.put("JENKINS_JNLP_URL", url + slave.getComputer().getUrl() + "slave-agent.jnlp");
-
-        // Running on OpenShift Enterprise, security concerns force use of arbitrary user ID
-        // As a result, container is running without a home set for user, resulting into using `/` for some tools,
-        // and `?` for java build tools. So we force HOME to a safe location.
-        env.put("HOME", containerTemplate.getWorkingDir());
-
-        if (globalEnvVars != null) {
-            for (PodEnvVar podEnvVar : globalEnvVars) {
-                env.put(podEnvVar.getKey(), substituteEnv(podEnvVar.getValue()));
-            }
-        }
-
-        if (containerTemplate.getEnvVars() != null) {
-            for (ContainerEnvVar containerEnvVar : containerTemplate.getEnvVars()) {
-                env.put(containerEnvVar.getKey(), substituteEnv(containerEnvVar.getValue()));
-            }
-        }
-
-        // Convert our env map to an array
-        EnvVar[] envVars = env.entrySet().stream()
-                .map(entry -> new EnvVar(entry.getKey(), entry.getValue(), null))
-                .toArray(size -> new EnvVar[size]);
-
-        List<String> arguments = Strings.isNullOrEmpty(containerTemplate.getArgs()) ? Collections.emptyList()
-                : parseDockerCommand(containerTemplate.getArgs() //
-                        .replaceAll(JNLPMAC_REF, slave.getComputer().getJnlpMac()) //
-                        .replaceAll(NAME_REF, slave.getComputer().getName()));
-
-
-        List<VolumeMount> containerMounts = new ArrayList<>(volumeMounts);
-
-        ContainerPort[] ports = containerTemplate.getPorts().stream().map(entry -> entry.toPort()).toArray(size -> new ContainerPort[size]);
-
-        if (!Strings.isNullOrEmpty(containerTemplate.getWorkingDir())
-                && !PodVolume.volumeMountExists(containerTemplate.getWorkingDir(), volumeMounts)) {
-            containerMounts.add(new VolumeMount(containerTemplate.getWorkingDir(), WORKSPACE_VOLUME_NAME, false, null));
-        }
-
-        ContainerLivenessProbe clp = containerTemplate.getLivenessProbe();
-        Probe livenessProbe = null;
-        if(clp != null && parseLivenessProbe(clp.getExecArgs()) != null) {
-            livenessProbe = new ProbeBuilder()
-                    .withExec(new ExecAction(parseLivenessProbe(clp.getExecArgs())))
-                    .withInitialDelaySeconds(clp.getInitialDelaySeconds())
-                    .withTimeoutSeconds(clp.getTimeoutSeconds())
-                    .withFailureThreshold(clp.getFailureThreshold())
-                    .withPeriodSeconds(clp.getPeriodSeconds())
-                    .withSuccessThreshold(clp.getSuccessThreshold())
-                    .build();
-        }
-
-        return new ContainerBuilder()
-                .withName(substituteEnv(containerTemplate.getName()))
-                .withImage(substituteEnv(containerTemplate.getImage()))
-                .withImagePullPolicy(containerTemplate.isAlwaysPullImage() ? "Always" : "IfNotPresent")
-                .withNewSecurityContext()
-                    .withPrivileged(containerTemplate.isPrivileged())
-                .endSecurityContext()
-                .withWorkingDir(substituteEnv(containerTemplate.getWorkingDir()))
-                .withVolumeMounts(containerMounts.toArray(new VolumeMount[containerMounts.size()]))
-                .addToEnv(envVars)
-                .addToPorts(ports)
-                .withCommand(parseDockerCommand(containerTemplate.getCommand()))
-                .withArgs(arguments)
-                .withLivenessProbe(livenessProbe)
-                .withTty(containerTemplate.isTtyEnabled())
-                .withNewResources()
-                    .withRequests(getResourcesMap(containerTemplate.getResourceRequestMemory(), containerTemplate.getResourceRequestCpu()))
-                    .withLimits(getResourcesMap(containerTemplate.getResourceLimitMemory(), containerTemplate.getResourceLimitCpu()))
-                .endResources()
-                .build();
-    }
-
-
-    private Pod getPodTemplate(KubernetesSlave slave, PodTemplate template) {
-        if (template == null) {
-            return null;
-        }
-
-        // Build volumes and volume mounts.
-        List<Volume> volumes = new ArrayList<>();
-        Map<String, VolumeMount> volumeMounts = new HashMap();
-
-        int i = 0;
-        for (final PodVolume volume : template.getVolumes()) {
-            final String volumeName = "volume-" + i;
-            //We need to normalize the path or we can end up in really hard to debug issues.
-            final String mountPath = substituteEnv(Paths.get(volume.getMountPath()).normalize().toString());
-            if (!volumeMounts.containsKey(mountPath)) {
-                volumeMounts.put(mountPath, new VolumeMount(mountPath, volumeName, false, null));
-                volumes.add(volume.buildVolume(volumeName));
-                i++;
-            }
-        }
-
-        if (template.getWorkspaceVolume() != null) {
-            volumes.add(template.getWorkspaceVolume().buildVolume(WORKSPACE_VOLUME_NAME));
-        } else {
-            // add an empty volume to share the workspace across the pod
-            volumes.add(new VolumeBuilder().withName(WORKSPACE_VOLUME_NAME).withNewEmptyDir("").build());
-        }
-
-        Map<String, Container> containers = new HashMap<>();
-
-        for (ContainerTemplate containerTemplate : template.getContainers()) {
-            containers.put(containerTemplate.getName(), createContainer(slave, containerTemplate, template.getEnvVars(), volumeMounts.values()));
-        }
-
-        if (!containers.containsKey(JNLP_NAME)) {
-            ContainerTemplate containerTemplate = new ContainerTemplate(DEFAULT_JNLP_IMAGE);
-            containerTemplate.setName(JNLP_NAME);
-            containerTemplate.setArgs(DEFAULT_JNLP_ARGUMENTS);
-            containers.put(JNLP_NAME, createContainer(slave, containerTemplate, template.getEnvVars(), volumeMounts.values()));
-        }
-
-        List<LocalObjectReference> imagePullSecrets = template.getImagePullSecrets().stream()
-                .map((x) -> x.toLocalObjectReference()).collect(toList());
-        return new PodBuilder()
-                .withNewMetadata()
-                    .withName(substituteEnv(slave.getNodeName()))
-                    .withLabels(getLabelsMap(template.getLabelSet()))
-                    .withAnnotations(getAnnotationsMap(template.getAnnotations()))
-                .endMetadata()
-                .withNewSpec()
-                    .withVolumes(volumes)
-                    .withServiceAccount(substituteEnv(template.getServiceAccount()))
-                    .withImagePullSecrets(imagePullSecrets)
-                    .withContainers(containers.values().toArray(new Container[containers.size()]))
-                    .withNodeSelector(getNodeSelectorMap(template.getNodeSelector()))
-                    .withRestartPolicy("Never")
-                .endSpec()
-                .build();
-    }
-
-    private Map<String, String> getLabelsMap(Set<LabelAtom> labelSet) {
-=======
     Map<String, String> getLabelsMap(Set<LabelAtom> labelSet) {
->>>>>>> 5d4bb7c6
         ImmutableMap.Builder<String, String> builder = ImmutableMap.<String, String> builder();
         builder.putAll(DEFAULT_POD_LABELS);
         if (!labelSet.isEmpty()) {
@@ -553,140 +370,6 @@
         return Collections.emptyList();
     }
 
-<<<<<<< HEAD
-    private class ProvisioningCallback implements Callable<Node> {
-        @Nonnull
-        private final KubernetesCloud cloud;
-        @Nonnull
-        private final PodTemplate t;
-        @CheckForNull
-        private final Label label;
-
-        public ProvisioningCallback(@Nonnull KubernetesCloud cloud, @Nonnull PodTemplate t, @CheckForNull Label label) {
-            this.cloud = cloud;
-            this.t = t;
-            this.label = label;
-        }
-
-        /**
-         * Log the last lines of containers logs
-         */
-        private void logLastLines(List<ContainerStatus> containers, String podId, String namespace, KubernetesSlave slave,
-                Map<String, Integer> errors) {
-            for (ContainerStatus containerStatus : containers) {
-                String containerName = containerStatus.getName();
-
-                try {
-                    PrettyLoggable<String, LogWatch> tailingLines = connect().pods().inNamespace(namespace).withName(podId)
-                            .inContainer(containerStatus.getName()).tailingLines(30);
-                    String log = tailingLines.getLog();
-                    if (!StringUtils.isBlank(log)) {
-                        String msg = errors != null ? String.format(" exited with error %s", errors.get(containerName))
-                                : "";
-                        LOGGER.log(Level.SEVERE,
-                                "Error in provisioning; slave={0}, template={1}. Container {2}{3}. Logs: {4}",
-                                new Object[] { slave, t, containerName, msg, tailingLines.getLog() });
-                    }
-                } catch (UnrecoverableKeyException | CertificateEncodingException | NoSuchAlgorithmException
-                        | KeyStoreException | IOException e) {
-                    LOGGER.log(Level.SEVERE, "Could not get logs for pod " + podId, e);
-                }
-            }
-        }
-
-        public Node call() throws Exception {
-            KubernetesSlave slave = null;
-            RetentionStrategy retentionStrategy = null;
-            try {
-                if (t.getIdleMinutes() == 0) {
-                    retentionStrategy = new OnceRetentionStrategy(cloud.getRetentionTimeout());
-                } else {
-                    retentionStrategy = new CloudRetentionStrategy(t.getIdleMinutes());
-                }
-
-                final PodTemplate unwrappedTemplate = PodTemplateUtils.unwrap(getTemplate(label), defaultsProviderTemplate, templates);
-                slave = new KubernetesSlave(unwrappedTemplate, unwrappedTemplate.getName(), cloud.name, unwrappedTemplate.getLabel(), retentionStrategy);
-
-                LOGGER.log(Level.FINER, "Adding Jenkins node: {0}", slave.getNodeName());
-                Jenkins.getActiveInstance().addNode(slave);
-
-                KubernetesClient client = connect();
-                Pod pod = getPodTemplate(slave, unwrappedTemplate);
-
-                String podId = pod.getMetadata().getName();
-                String namespace = Strings.isNullOrEmpty(t.getNamespace()) ? client.getNamespace() : t.getNamespace();
-
-                String[] logArgs = new String[] { namespace, podId };
-                LOGGER.log(Level.FINE, "Creating Pod: {0}/{1}", logArgs);
-                pod = client.pods().inNamespace(namespace).create(pod);
-
-                LOGGER.log(Level.INFO, "Waiting for pod to be ready: {0}/{1}", logArgs);
-                try {
-                    connect().pods().inNamespace(namespace).withName(podId).waitUntilReady(10, TimeUnit.MINUTES);
-                } catch (KubernetesClientTimeoutException e) {
-                    pod = connect().pods().inNamespace(namespace).withName(podId).get();
-                    if (pod != null) {
-                        List<ContainerStatus> containerStatuses = pod.getStatus().getContainerStatuses();
-                        List<ContainerStatus> terminatedContainers = new ArrayList<>();
-                        for (ContainerStatus info : containerStatuses) {
-                            if (info != null) {
-                                if (info.getState().getWaiting() != null) {
-                                    // Pod is waiting for some reason
-                                    LOGGER.log(Level.INFO, "Container is waiting {0} [{2}]: {1}",
-                                            new Object[] { podId, info.getState().getWaiting(), info.getName() });
-                                }
-                                if (info.getState().getTerminated() != null) {
-                                    terminatedContainers.add(info);
-                                }
-                            }
-                        }
-                        if (!terminatedContainers.isEmpty()) {
-                            Map<String, Integer> errors = terminatedContainers.stream().collect(toMap(
-                                    ContainerStatus::getName, (info) -> info.getState().getTerminated().getExitCode()));
-
-                            // Print the last lines of failed containers
-                            logLastLines(terminatedContainers, podId, namespace, slave, errors);
-                        }
-                    }
-                    throw e;
-                }
-
-                // now wait for slave to be online
-                int j = t.getSlaveConnectTimeout();
-                for (int i = 0; i < j; i++) {
-                    if (slave.getComputer() == null) {
-                        throw new IllegalStateException("Node was deleted, computer is null");
-                    }
-                    if (slave.getComputer().isOnline()) {
-                        break;
-                    }
-                    LOGGER.log(Level.INFO, "Waiting for slave to connect ({1}/{2}): {0}", new Object[] { podId,
-                            i, j });
-                    Thread.sleep(1000);
-                }
-                if (!slave.getComputer().isOnline()) {
-                    pod = connect().pods().inNamespace(namespace).withName(podId).get();
-                    List<ContainerStatus> containerStatuses = pod.getStatus().getContainerStatuses();
-                    if (containerStatuses != null) {
-                        logLastLines(containerStatuses, podId, namespace, slave, null);
-                    }
-                    throw new IllegalStateException("Slave is not connected after " + j + " attempts, status: " + pod.getStatus().getPhase());
-                }
-
-                return slave;
-            } catch (Throwable ex) {
-                LOGGER.log(Level.SEVERE, "Error in provisioning; slave={0}, template={1}: {2}", new Object[] { slave, t, ex.getMessage() });
-                if (slave != null) {
-                    LOGGER.log(Level.FINER, "Removing Jenkins node: {0}", slave.getNodeName());
-                    Jenkins.getInstance().removeNode(slave);
-                }
-                throw Throwables.propagate(ex);
-            }
-        }
-    }
-
-=======
->>>>>>> 5d4bb7c6
     /**
      * Check not too many already running.
      *
